[build-system]
requires = ["setuptools>=45", "wheel", "setuptools_scm>=6.2"]
build-backend = "setuptools.build_meta"

[tool.setuptools_scm]

[tool.setuptools.packages.find]
include = ["pointblank"]

[project]
name = "pointblank"
description = "Find out if your data is what you think it is."
readme = "README.md"
keywords = [
    "data",
    "quality",
    "validation",
    "testing",
    "data science",
    "data engineering",
]
license.file = "LICENSE"
authors = [{ name = "Richard Iannone", email = "riannone@me.com" }]
dynamic = ["version"]
classifiers = [
    "Development Status :: 5 - Production/Stable",
    "Intended Audience :: Science/Research",
    "License :: OSI Approved :: MIT License",
    "Programming Language :: Python",
    "Programming Language :: Python :: 3",
    "Programming Language :: Python :: 3.10",
    "Programming Language :: Python :: 3.11",
    "Programming Language :: Python :: 3.12",
    "Operating System :: OS Independent",
    "Topic :: Scientific/Engineering",
]
dependencies = [
    "commonmark>=0.9.1",
    "importlib-metadata",
    "great_tables>=0.16.0",
    "narwhals>=1.24.1",
    "typing_extensions>=3.10.0.0",
]
requires-python = ">=3.10"

[project.optional-dependencies]
pd = ["pandas>=2.2.3"]
pl = ["polars>=1.17.1"]
generate = ["chatlas>=0.3.0", "anthropic[bedrock]>=0.45.2", "openai>=1.63.0"]
duckdb = ["ibis-framework[duckdb]>=9.5.0"]
mysql = ["ibis-framework[mysql]>=9.5.0"]
postgres = ["ibis-framework[postgres]>=9.5.0"]
sqlite = ["ibis-framework[sqlite]>=9.5.0"]
docs = [
    "jupyter",
    "nbclient>=0.10.0",
    "nbformat>=5.10.4",
    "quartodoc>=0.8.1; python_version >= '3.9'",
    "pandas>=2.2.3",
    "polars>=1.17.1",
]

[dependency-groups]
dev = [
    "black",
    "duckdb>=1.1.3",
    "griffe==0.38.1",
    "ibis-framework[duckdb,mysql,postgres,sqlite]>=9.5.0",
    "jupyter",
    "nbclient>=0.10.0",
    "nbformat>=5.10.4",
    "pandas>=2.2.3",
    "polars>=1.17.1",
    "pre-commit==2.15.0",
    "pyarrow",
    "pyright>=1.1.244",
    "pytest>=3",
    "pytest-cov",
    "pytest-snapshot",
    "quartodoc>=0.8.1; python_version >= '3.9'",
    "ruff>=0.9.9",
]

[project.urls]
homepage = "https://github.com/posit-dev/pointblank"

[tool.pytest.ini_options]
minversion = "6.0"
addopts = "-ra --cov=pointblank"
asyncio_mode = "strict"
asyncio_default_fixture_loop_scope = "function"
testpaths = ["tests"]

[tool.ruff]
line-length = 100

<<<<<<< HEAD
[tool.ruff.lint]
exclude = ["docs", ".venv", "tests/*"]

ignore = [
    "E402", # module level import not at top of file
    "E501", # line too long (maximum 100 characters)
    "F811", # redefinition of unused name
    "E203", # whitespace before ':'
    "F841", # local variable 'name' is assigned to but never used
    "E702", # multiple statements on one line (semicolon)
=======
[tool.black]
line-length = 100

[tool.coverage.report]
exclude_also = [
    "if TYPE_CHECKING:"
>>>>>>> 0bc5566f
]<|MERGE_RESOLUTION|>--- conflicted
+++ resolved
@@ -94,7 +94,6 @@
 [tool.ruff]
 line-length = 100
 
-<<<<<<< HEAD
 [tool.ruff.lint]
 exclude = ["docs", ".venv", "tests/*"]
 
@@ -105,12 +104,8 @@
     "E203", # whitespace before ':'
     "F841", # local variable 'name' is assigned to but never used
     "E702", # multiple statements on one line (semicolon)
-=======
-[tool.black]
-line-length = 100
 
 [tool.coverage.report]
 exclude_also = [
     "if TYPE_CHECKING:"
->>>>>>> 0bc5566f
 ]