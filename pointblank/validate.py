--- conflicted
+++ resolved
@@ -4918,19 +4918,9 @@
         """
         Provides a dictionary of the stopping status for each validation step.
 
-<<<<<<< HEAD
         The stopping status (`stop`) for a validation step is `True` if the fraction of failing test
         units meets or exceeds the threshold for the stopping level. Otherwise, the status is
         `False`.
-=======
-            elif assertion_type[i] in ["col_schema_match"]:
-                values_upd.append("SCHEMA")
-
-            elif assertion_type[i] in ["col_vals_expr"]:
-                values_upd.append("COLUMN EXPR")
-
-            elif assertion_type[i] in ["row_count_match", "col_count_match"]:
->>>>>>> 387d4f9b
 
         The ascribed name of `stop` is semantic and does not imply that the validation process
         is halted, it is simply a status indicator that could be used to trigger a stoppage of the
@@ -5808,7 +5798,7 @@
                 values_upd.append("SCHEMA")
 
             elif assertion_type[i] in ["col_vals_expr"]:
-                values_upd.append("COLUMN EXPRESSION")
+                values_upd.append("COLUMN EXPR")
 
             elif assertion_type[i] in ["row_count_match", "col_count_match"]:
 
